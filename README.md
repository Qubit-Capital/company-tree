# company-tree
<<<<<<< HEAD
I am Sagar
=======
i am kshitiz
>>>>>>> 165afcbc
<|MERGE_RESOLUTION|>--- conflicted
+++ resolved
@@ -1,6 +1,3 @@
 # company-tree
-<<<<<<< HEAD
 I am Sagar
-=======
-i am kshitiz
->>>>>>> 165afcbc
+i am kshitiz